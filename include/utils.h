--- conflicted
+++ resolved
@@ -153,10 +153,6 @@
 }
 
 uint32_t readReg(lmdb::txn & rtxn, lmdb::dbi & dbi, const std::string & regName) {
-<<<<<<< HEAD
-  //LOGGER->log_message(LogManager::INFO, stdsprintf("readReg called for %s", regName.c_str()));
-=======
->>>>>>> 55a3f06b
   lmdb::val key, db_res;
   bool found;
   key.assign(regName.c_str());
