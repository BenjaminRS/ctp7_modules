/*! \file calibration_routines.cpp
 *  \brief Calibration routines
 *  \author Mykhailo Dalchenko <mykhailo.dalchenko@cern.ch>
 *  \author Brian Dorney <brian.l.dorney@cern.ch>
 */

#include <chrono>
#include <pthread.h>
#include "optohybrid.h"
#include <thread>
#include "vfat3.h"

/*! \fn unsigned int fw_version_check(const char* caller_name, localArgs *la)
 *  \brief Returns AMC FW version
 *  in case FW version is not 1.X or 3.X sets an error string in response
 *  \param caller_name Name of methods which called the FW version check
 *  \param la Local arguments structure
 */
unsigned int fw_version_check(const char* caller_name, localArgs *la)
{
    int iFWVersion = readReg(la, "GEM_AMC.GEM_SYSTEM.RELEASE.MAJOR");
    char regBuf[200];
    switch (iFWVersion){
        case 1:
        {
            LOGGER->log_message(LogManager::INFO, "System release major is 1, v2B electronics behavior");
            break;
        }
        case 3:
        {
            LOGGER->log_message(LogManager::INFO, "System release major is 3, v3 electronics behavior");
            break;
        }
        default:
        {
            LOGGER->log_message(LogManager::ERROR, "Unexpected value for system release major!");
            sprintf(regBuf,"Unexpected value for system release major!");
            la->response->set_string("error",regBuf);
            break;
        }
    }
    return iFWVersion;
}

/*! \fn std::unordered_map<uint32_t, uint32_t> setSingleChanMask(int ohN, int vfatN, unsigned int ch, localArgs *la)
 *  \brief Unmask the channel of interest and masks all the other
 *  \param ohN Optical link number
 *  \param vfatN VFAT position
 *  \param ch Channel of interest
 *  \param la Local arguments structure
 *  \return Original channel mask in a form of an unordered map <chanMaskAddr, mask>
 */
std::unordered_map<uint32_t, uint32_t> setSingleChanMask(int ohN, int vfatN, unsigned int ch, localArgs *la)
{
    char regBuf[200];
    std::unordered_map<uint32_t, uint32_t> map_chanOrigMask; //key -> reg addr; val -> reg value
    uint32_t chanMaskAddr;
    for(unsigned int chan=0; chan<128; ++chan){ //Loop Over All Channels
        uint32_t chMask = 1;
        if ( ch == chan){ //Do not mask the channel of interest
            chMask = 0;
        }
        //store the original channel mask
        sprintf(regBuf, "GEM_AMC.OH.OH%i.GEB.VFAT%i.VFAT_CHANNELS.CHANNEL%i.MASK",ohN,vfatN,chan);
        chanMaskAddr=getAddress(la, regBuf);
        map_chanOrigMask[chanMaskAddr]=readReg(la, regBuf);   //We'll write this by address later

        //write the new channel mask
        writeRawAddress(chanMaskAddr, chMask, la->response);
    } //End Loop Over all Channels
    return map_chanOrigMask;
}

/*! \fn void applyChanMask(std::unordered_map<uint32_t, uint32_t> map_chanOrigMask, localArgs *la)
 *  \brief Applies channel mask
 *  \param map_chanOrigMask Original channel mask as obtained from setSingleChanMask mehod
 *  \param la Local arguments structure
 */
void applyChanMask(std::unordered_map<uint32_t, uint32_t> map_chanOrigMask, localArgs *la)
{
    for(auto chanPtr = map_chanOrigMask.begin(); chanPtr != map_chanOrigMask.end(); ++chanPtr){
        writeRawAddress( (*chanPtr).first, (*chanPtr).second, la->response);
    }
}

/*! \fn void dacMonConfLocal(localArgs * la, uint32_t ohN, uint32_t ch)
 *  \brief Configures DAQ monitor. Local version only
 *  \param la Local arguments structure
 *  \param ohN Optical link number
 *  \param ch Channel of interest
 */
void dacMonConfLocal(localArgs * la, uint32_t ohN, uint32_t ch)
{
    //Check the firmware version
    char regBuf[200];
    switch (fw_version_check("dacMonConf", la)){
        case 3:
        {
            writeReg(la, "GEM_AMC.GEM_TESTS.VFAT_DAQ_MONITOR.CTRL.ENABLE", 0x0);
            writeReg(la, "GEM_AMC.GEM_TESTS.VFAT_DAQ_MONITOR.CTRL.RESET", 0x1);
            writeReg(la, "GEM_AMC.GEM_TESTS.VFAT_DAQ_MONITOR.CTRL.OH_SELECT", ohN);
            if(ch>127)
            {
                //writeReg(la, "GEM_AMC.GEM_TESTS.VFAT_DAQ_MONITOR.CTRL.VFAT_CHANNEL_SELECT", 0);
                writeReg(la, "GEM_AMC.GEM_TESTS.VFAT_DAQ_MONITOR.CTRL.VFAT_CHANNEL_GLOBAL_OR", 0x1);
            }
            else
            {
                writeReg(la, "GEM_AMC.GEM_TESTS.VFAT_DAQ_MONITOR.CTRL.VFAT_CHANNEL_SELECT", ch);
                writeReg(la, "GEM_AMC.GEM_TESTS.VFAT_DAQ_MONITOR.CTRL.VFAT_CHANNEL_GLOBAL_OR", 0x0);
            }
            break;
        }// end v3 electronics behavior 
        default: 
        {
            LOGGER->log_message(LogManager::ERROR, "dacMonConf is only supported in V3 electronics");
            sprintf(regBuf,"dacMonConf is only supported in V3 electronics");
            la->response->set_string("error",regBuf);
            break;
        }
    }
    return;
}

/*! \fn void ttcGenToggleLocal(localArgs * la, uint32_t ohN, bool enable)
 *  \brief Enables the TTC commands from backplane. Local callable version of ttcGenToggle
 *
 *  * v3  electronics: enable = true (false) turn on CTP7 internal TTC generator and ignore ttc commands from backplane for this AMC (turn off CTP7 internal TTC generator and take ttc commands from backplane link)
 *  * v2b electronics: enable = true (false) start (stop) the T1Controller for link ohN
 *
 *  \param la Local arguments structure
 *  \param ohN Optical link
 *  \param enable See detailed mehod description
 */
void ttcGenToggleLocal(localArgs * la, uint32_t ohN, bool enable)
{
    //Check firmware version
    switch(fw_version_check("ttcGenToggle", la)) {
        case 3: //v3 electronics behavior
        {
            if (enable){
                writeReg(la, "GEM_AMC.TTC.GENERATOR.ENABLE", 0x1); //Internal TTC generator enabled, TTC cmds from backplane are ignored
            }
            else{
                writeReg(la, "GEM_AMC.TTC.GENERATOR.ENABLE", 0x0); //Internal TTC generator disabled, TTC cmds from backplane
            }
            break;
        }//End v3 electronics behavior
        case 1: //v2b electronics behavior
        {
            //base reg
            std::stringstream sstream;
            sstream<<ohN;
            std::string contBase = "GEM_AMC.OH.OH" + sstream.str() + ".T1Controller";

            if (enable){ //Start
                if ( !(readReg(la, contBase + ".MONITOR"))){
                    writeReg(la, contBase + ".TOGGLE", 0x1);   //Enable
                }
            }
            else { //Stop
                if( readReg(la, contBase + ".MONITOR")){
                    writeReg(la, contBase + ".TOGGLE", 0x0);   //Disable
                }
            }
            break;
        }//End v2b electronics behavior
        default:
        {
<<<<<<< HEAD
            LOGGER->log_message(LogManager::ERROR, "Unexpected value for system release major, do nothing");
=======
            LOGGER->log_message(LogManager::ERROR, "Unexpected value for system release major!");
>>>>>>> 8b9a90b9
            break;
        }
    }
    return;
} //End ttcGenToggleLocal(...)

/*! \fn void ttcGenToggle(const RPCMsg *request, RPCMsg *response)
 *  \brief Enables the TTC commands from backplane
 *
 *  * v3  electronics: enable = true (false) turn on CTP7 internal TTC generator and ignore ttc commands from backplane for this AMC (turn off CTP7 internal TTC generator and take ttc commands from backplane link)
 *  * v2b electronics: enable = true (false) start (stop) the T1Controller for link ohN
 *
 *  \param request RPC request message
 *  \param response RPC response message
 */
void ttcGenToggle(const RPCMsg *request, RPCMsg *response)
{
    auto env = lmdb::env::create();
    env.set_mapsize(1UL * 1024UL * 1024UL * 40UL); /* 40 MiB */
    std::string gem_path = std::getenv("GEM_PATH");
    std::string lmdb_data_file = gem_path+"/address_table.mdb";
    env.open(lmdb_data_file.c_str(), 0, 0664);
    auto rtxn = lmdb::txn::begin(env, nullptr, MDB_RDONLY);
    auto dbi = lmdb::dbi::open(rtxn, nullptr);

    uint32_t ohN = request->get_word("ohN");
    bool enable = request->get_word("enable");

    struct localArgs la = {.rtxn = rtxn, .dbi = dbi, .response = response};
    ttcGenToggleLocal(&la, ohN, enable);

    return;
} //End ttcGenToggle(...)

/*! \fn void ttcGenConfLocal(localArgs * la, uint32_t ohN, uint32_t mode, uint32_t type, uint32_t pulseDelay, uint32_t L1Ainterval, uint32_t nPulses, bool enable)
 *  \brief Configures TTC generator. Local callable version of ttcGenConf
 *
 *  - **v3**  electronics behavior:
 *    * pulseDelay (only for enable = true), delay between CalPulse and L1A
 *    * L1Ainterval (only for enable = true), how often to repeat signals
 *    * enable = true (false) turn on CTP7 internal TTC generator and ignore ttc commands from backplane for this AMC (turn off CTP7 internal TTC generator and take ttc commands from backplane link)
 *  - **v2b** electronics behavior:
 *    * Configure the T1 controller
 *    * mode:
 *      * 0 (Single T1 signal),
 *      * 1 (CalPulse followed by L1A),
 *      * 2 (pattern)
 *    * type (only for mode 0, type of T1 signal to send):
 *      * 0 L1A
 *      * 1 CalPulse
 *      * 2 Resync
 *      * 3 BC0
 *    * pulseDelay (only for mode 1), delay between CalPulse and L1A
 *    * L1Ainterval (only for mode 0,1), how often to repeat signals
 *    * nPulses how many signals to send (0 is continuous)
 *    * enable = true (false) start (stop) the T1Controller for link ohN
 *
 *  \param la Local arguments structure
 *  \param ohN Optical link
 *  \param mode T1 controller mode
 *  \param type Type of T1 signal to send
 *  \param pulseDelay Delay between CalPulse and L1A
 *  \param L1Ainterval How often to repeat signals (only for enable = true)
 *  \param nPulses Number of calibration pulses to generate
 *  \param enable If true (false) ignore (take) ttc commands from backplane for this AMC (affects all links)
 */
void ttcGenConfLocal(localArgs * la, uint32_t ohN, uint32_t mode, uint32_t type, uint32_t pulseDelay, uint32_t L1Ainterval, uint32_t nPulses, bool enable)
{
    //Check firmware version
    switch(fw_version_check("ttcGenToggle", la)) {
        case 0x3: //v3 electronics behavior
        {
            writeReg(la, "GEM_AMC.TTC.GENERATOR.RESET", 0x1);
            writeReg(la, "GEM_AMC.TTC.GENERATOR.CYCLIC_L1A_GAP", L1Ainterval);
            writeReg(la, "GEM_AMC.TTC.GENERATOR.CYCLIC_CALPULSE_TO_L1A_GAP", pulseDelay);
            break;
        }//End v3 electronics behavior
        case 0x1: //v2b electronics behavior
        {
            //base reg
            std::stringstream sstream;
            sstream<<ohN;
            std::string contBase = "GEM_AMC.OH.OH" + sstream.str() + ".T1Controller";

            //reset the controller
            writeReg(la, contBase + ".RESET",0x1);

            //Set the mode
            writeReg(la, contBase + ".MODE",mode);
            LOGGER->log_message(LogManager::DEBUG, stdsprintf("OH%i : Configuring T1 Controller for mode 0x%x (0x%x)",
                        ohN,mode,
                        readReg(la, contBase + ".MODE")
                        )
                    );

            if (mode == 0){
                writeReg(la, contBase + ".TYPE", type);
                LOGGER->log_message(LogManager::DEBUG, stdsprintf("OH%i : Configuring T1 Controller for type 0x%x (0x%x)",
                            ohN,type,
                            readReg(la, contBase + ".TYPE")
                            )
                        );
            }
            if (mode == 1){
                writeReg(la, contBase + ".DELAY", pulseDelay);
                LOGGER->log_message(LogManager::DEBUG, stdsprintf("OH%i : Configuring T1 Controller for delay %i (%i)",
                            ohN,pulseDelay,
                            readReg(la, contBase + ".DELAY")
                            )
                        );
            }
            if (mode != 2){
                writeReg(la, contBase + ".INTERVAL", L1Ainterval);
                LOGGER->log_message(LogManager::DEBUG, stdsprintf("OH%i : Configuring T1 Controller for interval %i (%i)",
                            ohN,L1Ainterval,
                            readReg(la, contBase + ".INTERVAL")
                            )
                        );
            }

            writeReg(la, contBase + ".NUMBER", nPulses);
            LOGGER->log_message(LogManager::DEBUG, stdsprintf("OH%i : Configuring T1 Controller for nsignals %i (%i)",
                        ohN,nPulses,
                        readReg(la, contBase + ".NUMBER")
                        )
                    );
<<<<<<< HEAD

            //ttcGenToggleLocal(la, ohN, enable);
=======
>>>>>>> 8b9a90b9
            break;
        }//End v2b electronics behavior
        default:
        {
<<<<<<< HEAD
            LOGGER->log_message(LogManager::ERROR, "Unexpected value for system release major, do nothing");
=======
            LOGGER->log_message(LogManager::ERROR, "Unexpected value for system release major!");
>>>>>>> 8b9a90b9
            break;
        }
    }
    //start or stop
    ttcGenToggleLocal(la, ohN, enable);
    return;
}

/*! \fn void ttcGenConf(const RPCMsg *request, RPCMsg *response)
 *  \brief Configures TTC generator
 *
 *  - **v3**  electronics behavior:
 *    * pulseDelay (only for enable = true), delay between CalPulse and L1A
 *    * L1Ainterval (only for enable = true), how often to repeat signals
 *    * enable = true (false) ignore (take) ttc commands from backplane for this AMC (affects all links)
 *  - **v2b** electronics behavior:
 *    * Configure the T1 controller
 *    * mode:
 *      * 0 (Single T1 signal),
 *      * 1 (CalPulse followed by L1A),
 *      * 2 (pattern)
 *    * type (only for mode 0, type of T1 signal to send):
 *      * 0 L1A
 *      * 1 CalPulse
 *      * 2 Resync
 *      * 3 BC0
 *    * pulseDelay (only for mode 1), delay between CalPulse and L1A
 *    * L1Ainterval (only for mode 0,1), how often to repeat signals
 *    * nPulses how many signals to send (0 is continuous)
 *    * enable = true (false) start (stop) the T1Controller for link ohN
 *
 *  \param request RPC request message
 *  \param response RPC response message
 */
void ttcGenConf(const RPCMsg *request, RPCMsg *response)
{
    auto env = lmdb::env::create();
    env.set_mapsize(1UL * 1024UL * 1024UL * 40UL); /* 40 MiB */
    std::string gem_path = std::getenv("GEM_PATH");
    std::string lmdb_data_file = gem_path+"/address_table.mdb";
    env.open(lmdb_data_file.c_str(), 0, 0664);
    auto rtxn = lmdb::txn::begin(env, nullptr, MDB_RDONLY);
    auto dbi = lmdb::dbi::open(rtxn, nullptr);

    uint32_t ohN = request->get_word("ohN");
    uint32_t mode = request->get_word("mode");
    uint32_t type = request->get_word("type");
    uint32_t pulseDelay = request->get_word("pulseDelay");
    uint32_t L1Ainterval = request->get_word("L1Ainterval");
    uint32_t nPulses = request->get_word("nPulses");
    bool enable = request->get_word("enable");

    struct localArgs la = {.rtxn = rtxn, .dbi = dbi, .response = response};
    ttcGenConfLocal(&la, ohN, mode, type, pulseDelay, L1Ainterval, nPulses, enable);

    return;
}

/*! \fn void genScanLocal(localArgs *la, uint32_t *outData, uint32_t ohN, uint32_t mask, uint32_t ch, bool useCalPulse, bool currentPulse, uint32_t calScaleFactor, uint32_t nevts, uint32_t dacMin, uint32_t dacMax, uint32_t dacStep, std::string scanReg, bool useUltra, bool useExtTrig)
 *  \brief Generic calibration routine. Local callable version of genScan
 *  \param la Local arguments structure
 *  \param outData pointer to the results of the scan
 *  \param ohN Optical link
 *  \param mask VFAT mask
 *  \param ch Channel of interest
 *  \param useCalPulse Use  calibration pulse if true
 *  \param currentPulse Selects whether to use current or volage pulse
 *  \param calScaleFactor
 *  \param nevts Number of events per calibration point
 *  \param dacMin Minimal value of scan variable
 *  \param dacMax Maximal value of scan variable
 *  \param dacStep Scan variable change step
 *  \param scanReg DAC register to scan over name
 *  \param useUltra Set to 1 in order to use the ultra scan
 *  \param useExtTrig Set to 1 in order to use the backplane triggers
 */
void genScanLocal(localArgs *la, uint32_t *outData, uint32_t ohN, uint32_t mask, uint32_t ch, bool useCalPulse, bool currentPulse, uint32_t calScaleFactor, uint32_t nevts, uint32_t dacMin, uint32_t dacMax, uint32_t dacStep, std::string scanReg, bool useUltra, bool useExtTrig)
{
    //Determine the inverse of the vfatmask
    uint32_t notmask = ~mask & 0xFFFFFF;

    //Check firmware version
    switch(fw_version_check("ttcGenToggle", la)) {
        case 3: //v3 electronics behavior
        {
            uint32_t goodVFATs = vfatSyncCheckLocal(la, ohN);
            char regBuf[200];
            if( (notmask & goodVFATs) != notmask)
            {
                sprintf(regBuf,"One of the unmasked VFATs is not Synced. goodVFATs: %x\tnotmask: %x",goodVFATs,notmask);
                la->response->set_string("error",regBuf);
                return;
            }

            if (currentPulse && calScaleFactor > 3){
                sprintf(regBuf,"Bad value for CFG_CAL_FS: %x, Possible values are {0b00, 0b01, 0b10, 0b11}. Exiting.",calScaleFactor);
                la->response->set_string("error",regBuf);
                return;
            }

            //Do we turn on the calpulse for the channel = ch?
            if(useCalPulse){
                if(ch >= 128){ //Case: OR of all channels
                    la->response->set_string("error","It doesn't make sense to calpulse all channels");
                    return;
                } //End Case: OR of all channels
                else{ //Case: Pulse a specific channel
                    for(int vfatN = 0; vfatN < 24; vfatN++){ //Loop over all VFATs
                        if((notmask >> vfatN) & 0x1){ //End VFAT is not masked
                            sprintf(regBuf,"GEM_AMC.OH.OH%i.GEB.VFAT%i.VFAT_CHANNELS.CHANNEL%i.CALPULSE_ENABLE", ohN, vfatN, ch);
                            writeReg(la, regBuf, 0x1);

                            if(currentPulse){ //Case: cal mode current injection
                                writeReg(la, stdsprintf("GEM_AMC.OH.OH%i.GEB.VFAT%i.CFG_CAL_MODE", ohN, vfatN), 0x2);

                                //Set cal current pulse scale factor. Q = CAL DUR[s] * CAL DAC * 10nA * CAL FS[%] (00 = 25%, 01 = 50%, 10 = 75%, 11 = 100%)
                                writeReg(la, stdsprintf("GEM_AMC.OH.OH%i.GEB.VFAT%i.CFG_CAL_FS", ohN, vfatN), calScaleFactor);
                                writeReg(la, stdsprintf("GEM_AMC.OH.OH%i.GEB.VFAT%i.CFG_CAL_DUR", ohN, vfatN), 0x0);
                            } //End Case: cal mode current injection
                            else { //Case: cal mode voltage injection
                                writeReg(la, stdsprintf("GEM_AMC.OH.OH%i.GEB.VFAT%i.CFG_CAL_MODE", ohN, vfatN), 0x1);
                            } //Case: cal mode voltage injection
                        } //End VFAT is not masked
                    } //End Loop over all VFATs
                } //End Case: Pulse a specific channel
            } //End use calibration pulse

            //Get addresses
            uint32_t scanDacAddr[24];
            uint32_t daqMonAddr[24];
            uint32_t l1CntAddr = getAddress(la, "GEM_AMC.TTC.CMD_COUNTERS.L1A");
            for(int vfatN = 0; vfatN < 24; vfatN++)
            {
                sprintf(regBuf,"GEM_AMC.OH.OH%i.GEB.VFAT%i.CFG_%s",ohN,vfatN,scanReg.c_str());
                scanDacAddr[vfatN] = getAddress(la, regBuf);
                sprintf(regBuf,"GEM_AMC.GEM_TESTS.VFAT_DAQ_MONITOR.VFAT%i.GOOD_EVENTS_COUNT",vfatN);
                daqMonAddr[vfatN] = getAddress(la, regBuf);
            }

            //TTC Config
            if(useExtTrig){
                writeReg(la, "GEM_AMC.TTC.CTRL.L1A_ENABLE", 0x0);
                writeReg(la, "GEM_AMC.TTC.CTRL.CNT_RESET", 0x1);
            }
            else{
                writeReg(la, "GEM_AMC.TTC.GENERATOR.CYCLIC_L1A_COUNT", nevts);
                writeReg(la, "GEM_AMC.TTC.GENERATOR.SINGLE_RESYNC", 0x1);
            }

            //Configure VFAT_DAQ_MONITOR
            dacMonConfLocal(la, ohN, ch);

            //Scan over DAC values
            for(uint32_t dacVal = dacMin; dacVal <= dacMax; dacVal += dacStep)
            {
                //Write the scan reg value
                for(int vfatN = 0; vfatN < 24; vfatN++) if((notmask >> vfatN) & 0x1)
                {
                    writeReg(la, stdsprintf("GEM_AMC.OH.OH%i.GEB.VFAT%i.CFG_%s",ohN,vfatN,scanReg.c_str()), dacVal);
                }

                //Reset and enable the VFAT_DAQ_MONITOR
                writeReg(la, "GEM_AMC.GEM_TESTS.VFAT_DAQ_MONITOR.CTRL.RESET", 0x1);
                writeReg(la, "GEM_AMC.GEM_TESTS.VFAT_DAQ_MONITOR.CTRL.ENABLE", 0x1);

                //Start the triggers
                if(useExtTrig){
                    writeReg(la, "GEM_AMC.TTC.CTRL.CNT_RESET", 0x1);
                    writeReg(la, "GEM_AMC.TTC.CTRL.L1A_ENABLE", 0x1);

                    uint32_t l1aCnt = 0;
                    while(l1aCnt < nevts){
                        l1aCnt = readRawAddress(l1CntAddr, la->response);
                        std::this_thread::sleep_for(std::chrono::microseconds(200));
                    }

                    writeReg(la, "GEM_AMC.TTC.CTRL.L1A_ENABLE", 0x0);
                    l1aCnt = readRawAddress(l1CntAddr, la->response);
                }
                else{
                    writeReg(la, "GEM_AMC.TTC.GENERATOR.CYCLIC_START", 0x1);
                    if(readReg(la, "GEM_AMC.TTC.GENERATOR.ENABLE")){ //TTC Commands from TTC.GENERATOR
                        while(readReg(la, "GEM_AMC.TTC.GENERATOR.CYCLIC_RUNNING")){
                            std::this_thread::sleep_for(std::chrono::microseconds(50));
                        }
                    } //End TTC Commands from TTC.GENERATOR
                }

                //Stop the DAQ monitor counters from incrementing
                writeReg(la, "GEM_AMC.GEM_TESTS.VFAT_DAQ_MONITOR.CTRL.ENABLE", 0x0);

                //Read the DAQ Monitor counters
                for(int vfatN = 0; vfatN < 24; vfatN++){
                    if ( !( (notmask >> vfatN) & 0x1)) continue;

                    int idx = vfatN*(dacMax-dacMin+1)/dacStep+(dacVal-dacMin)/dacStep;
                    outData[idx] = readRawAddress(daqMonAddr[vfatN], la->response);

                    LOGGER->log_message(LogManager::DEBUG, stdsprintf("%s Value: %i; Readback Val: %i; Nhits: %i; Nev: %i; CFG_THR_ARM: %i",
                                 scanReg.c_str(),
                                 dacVal,
                                 readReg(la, stdsprintf("GEM_AMC.OH.OH%i.GEB.VFAT%i.CFG_%s",ohN,vfatN,scanReg.c_str())),
                                 readReg(la, stdsprintf("GEM_AMC.GEM_TESTS.VFAT_DAQ_MONITOR.VFAT%i.CHANNEL_FIRE_COUNT",vfatN)),
                                 readReg(la, stdsprintf("GEM_AMC.GEM_TESTS.VFAT_DAQ_MONITOR.VFAT%i.GOOD_EVENTS_COUNT",vfatN)),
                                 readReg(la, stdsprintf("GEM_AMC.OH.OH%i.GEB.VFAT%i.CFG_THR_ARM_DAC",ohN,vfatN,scanReg.c_str()))
                        )
                    );
                } //End Loop over vfats
            } //End Loop from dacMin to dacMax

            //If the calpulse for channel ch was turned on, turn it off
            if(useCalPulse){
                for(int vfatN = 0; vfatN < 24; vfatN++) if((notmask >> vfatN) & 0x1)
                {
                    sprintf(regBuf,"GEM_AMC.OH.OH%i.GEB.VFAT%i.VFAT_CHANNELS.CHANNEL%i.CALPULSE_ENABLE", ohN, vfatN, ch);
                    if(ch < 128){
                        writeReg(la, regBuf, 0x0);
                        writeReg(la, stdsprintf("GEM_AMC.OH.OH%i.GEB.VFAT%i.CFG_CAL_MODE", ohN, vfatN), 0x0);
                    }
                }
            }
            break;
        }//End v3 electronics behavior
        case 1: //v2b electronics behavior
        {
            //Determine scanmode
            std::map<int, std::string> map_strKnownRegs; //Key -> scanmode; val -> register

            map_strKnownRegs[0] = "VThreshold1";
            map_strKnownRegs[1] = "VThreshold1PerChan";
            map_strKnownRegs[2] = "Latency";
            map_strKnownRegs[3] = "VCal";
            map_strKnownRegs[4] = "VThreshold1Trk";

            uint32_t scanmode = 1000;

            for (auto knownRegIter = map_strKnownRegs.begin(); knownRegIter != map_strKnownRegs.end(); ++knownRegIter){
                //Comparison code goes here
                if ( (*knownRegIter).second.compare(scanReg) == 0){
                    scanmode = (*knownRegIter).first;
                    break;
                }
            }

            //scanmode not understood
            if (scanmode == 1000){
                std::string strError = "scanReg: " + scanReg + " not understood.  Supported values are:\n";
                for (auto knownRegIter = map_strKnownRegs.begin(); knownRegIter != map_strKnownRegs.end(); ++knownRegIter){
                    scanReg += ((*knownRegIter).second + "\n");
                }
                la->response->set_string("error",strError);
            }

            //Configure scan module
            uint32_t vfatN = 0;
            if (!useUltra){
                //If we are not performing an ultraScan, take the first non-masked VFAT
                for(int vfat=0; vfat<24; ++vfat){
                    if((notmask >> vfat) & 0x1){
                        vfatN=vfat;
                        break;
                    }
                }
            }

            configureScanModuleLocal(la, ohN, vfatN, scanmode, useUltra, mask, ch, nevts, dacMin, dacMax, dacStep);

            //Print scan configuration
            printScanConfigurationLocal(la, ohN, useUltra);

            //Do we turn on the calpulse for the channel = ch?
            uint32_t trimVal=0;
            if(useCalPulse){
                if(ch >= 128){
                    la->response->set_string("error","It doesn't make sense to calpulse all channels");
                    return;
                }
                else{
                    for(int vfat=0; vfat<24; ++vfat){
                        if ( (notmask >> vfat) & 0x1){
                            trimVal = (0x3f & readReg(la, stdsprintf("GEM_AMC.OH.OH%i.GEB.VFATS.VFAT%i.VFATChannels.ChanReg%i",ohN,vfat,ch)));
                            writeReg(la, stdsprintf("GEM_AMC.OH.OH%i.GEB.VFATS.VFAT%i.VFATChannels.ChanReg%i",ohN,vfat,ch),trimVal+64);
                        }
                    }
                }
            }

            //Start scan configuration
            startScanModuleLocal(la, ohN, useUltra);

            //If the calpulse for channel ch was turned on, turn it off
            if(useCalPulse){
                for(int vfat=0; vfat<24; ++vfat){
                    if ( (notmask >> vfat) & 0x1){
                        trimVal = (0x3f & readReg(la, stdsprintf("GEM_AMC.OH.OH%i.GEB.VFATS.VFAT%i.VFATChannels.ChanReg%i",ohN,vfat,ch)));
                        writeReg(la, stdsprintf("GEM_AMC.OH.OH%i.GEB.VFATS.VFAT%i.VFATChannels.ChanReg%i",ohN,vfat,ch),trimVal);
                    }
                }
            }

            //Get scan results
            getUltraScanResultsLocal(la, outData, ohN, nevts, dacMin, dacMax, dacStep);
            break;
        }//End v2b electronics behavior
        default:
        {
<<<<<<< HEAD
            LOGGER->log_message(LogManager::ERROR, "Unexpected value for system release major, do nothing");
=======
            LOGGER->log_message(LogManager::ERROR, "Unexpected value for system release major!");
>>>>>>> 8b9a90b9
            break;
        }
    }
    return;
} //End genScanLocal(...)

/*! \fn void genScan(const RPCMsg *request, RPCMsg *response)
 *  \brief Generic calibration routine
 *  \param request RPC request message
 *  \param response RPC response message
 */
void genScan(const RPCMsg *request, RPCMsg *response)
{
    auto env = lmdb::env::create();
    env.set_mapsize(1UL * 1024UL * 1024UL * 40UL); /* 40 MiB */
    std::string gem_path = std::getenv("GEM_PATH");
    std::string lmdb_data_file = gem_path+"/address_table.mdb";
    env.open(lmdb_data_file.c_str(), 0, 0664);
    auto rtxn = lmdb::txn::begin(env, nullptr, MDB_RDONLY);
    auto dbi = lmdb::dbi::open(rtxn, nullptr);

    uint32_t nevts = request->get_word("nevts");
    uint32_t ohN = request->get_word("ohN");
    uint32_t ch = request->get_word("ch");
    uint32_t mask = request->get_word("mask");
    uint32_t dacMin = request->get_word("dacMin");
    uint32_t dacMax = request->get_word("dacMax");
    uint32_t dacStep = request->get_word("dacStep");
    bool useCalPulse = request->get_word("useCalPulse");
    bool currentPulse = request->get_word("currentPulse");
    uint32_t calScaleFactor = request->get_word("calScaleFactor");
    std::string scanReg = request->get_string("scanReg");

    bool useUltra = false;
    if (request->get_key_exists("useUltra")){
        useUltra = true;
    }
    bool useExtTrig = request->get_word("useExtTrig");

    struct localArgs la = {.rtxn = rtxn, .dbi = dbi, .response = response};
    uint32_t outData[24*(dacMax-dacMin+1)/dacStep];
    genScanLocal(&la, outData, ohN, mask, ch, useCalPulse, currentPulse, calScaleFactor, nevts, dacMin, dacMax, dacStep, scanReg, useUltra, useExtTrig);
    response->set_word_array("data",outData,24*(dacMax-dacMin+1)/dacStep);

    return;
}

/*! \fn void sbitRateScanLocal(localArgs *la, uint32_t *outDataDacVal, uint32_t *outDataTrigRate, uint32_t ohN, uint32_t maskOh, bool invertVFATPos, uint32_t ch, uint32_t dacMin, uint32_t dacMax, uint32_t dacStep, std::string scanReg, uint32_t waitTime)
 *  \brief SBIT rate scan. Local version of sbitRateScan
 *
 *  * Measures the SBIT rate seen by OHv3 ohN for the non-masked VFAT found in maskOh as a function of scanReg
 *  * It is assumed that all other VFATs are masked in the OHv3 via maskOh
 *  * Will scan from dacMin to dacMax in steps of dacStep
 *  * The x-values (e.g. scanReg values) will be stored in outDataDacVal
 *  * The y-valued (e.g. rate) will be stored in outDataTrigRate
 *  * Each measured point will take waitTime milliseconds (recommond between 1000->3000)
 *  * The measurement is performed for all channels (ch=128) or a specific channel (0 <= ch <= 127)
 *  * invertVFATPos is for FW backwards compatiblity; if true then the vfatN =  23 - map_maskOh2vfatN[maskOh]
 *
 *  \param la Local arguments structure
 *  \param outDataDacVal
 *  \param outDataTrigRate
 *  \param ohN Optohybrid optical link number
 *  \param maskOh VFAT mask, should only have one unmasked chip
 *  \param invertVFATPos is for FW backwards compatiblity; if true then the vfatN =  23 - map_maskOh2vfatN[maskOh]
 *  \param ch Channel of interest
 *  \param dacMin Minimal value of scan variable
 *  \param dacMax Maximal value of scan variable
 *  \param dacStep Scan variable change step
 *  \param scanReg DAC register to scan over name
 *  \waitTime Measurement duration per point
 */
void sbitRateScanLocal(localArgs *la, uint32_t *outDataDacVal, uint32_t *outDataTrigRate, uint32_t ohN, uint32_t maskOh, bool invertVFATPos, uint32_t ch, uint32_t dacMin, uint32_t dacMax, uint32_t dacStep, std::string scanReg, uint32_t waitTime)
{
    char regBuf[200];
    switch (fw_version_check("SBIT Rate Scan", la)){
        case 3:
        {
            //Hard code possible maskOh values and how they map to vfatN
            std::unordered_map<uint32_t,uint32_t> map_maskOh2vfatN;
            map_maskOh2vfatN[0xfffffe] = 0;
            map_maskOh2vfatN[0xfffffd] = 1;
            map_maskOh2vfatN[0xfffffb] = 2;
            map_maskOh2vfatN[0xfffff7] = 3;
            map_maskOh2vfatN[0xffffef] = 4;
            map_maskOh2vfatN[0xffffdf] = 5;
            map_maskOh2vfatN[0xffffbf] = 6;
            map_maskOh2vfatN[0xffff7f] = 7;
            map_maskOh2vfatN[0xfffeff] = 8;
            map_maskOh2vfatN[0xfffdff] = 9;
            map_maskOh2vfatN[0xfffbff] = 10;
            map_maskOh2vfatN[0xfff7ff] = 11;
            map_maskOh2vfatN[0xffefff] = 12;
            map_maskOh2vfatN[0xffdfff] = 13;
            map_maskOh2vfatN[0xffbfff] = 14;
            map_maskOh2vfatN[0xff7fff] = 15;
            map_maskOh2vfatN[0xfeffff] = 16;
            map_maskOh2vfatN[0xfdffff] = 17;
            map_maskOh2vfatN[0xfbffff] = 18;
            map_maskOh2vfatN[0xf7ffff] = 19;
            map_maskOh2vfatN[0xefffff] = 20;
            map_maskOh2vfatN[0xdfffff] = 21;
            map_maskOh2vfatN[0xbfffff] = 22;
            map_maskOh2vfatN[0x7fffff] = 23;

            //Determine vfatN based on input maskOh
            auto vfatNptr = map_maskOh2vfatN.find(maskOh);
            if( vfatNptr == map_maskOh2vfatN.end() ){
                sprintf(regBuf,"Input maskOh: %x not recgonized. Please make sure all but one VFAT is unmasked and then try again", maskOh);
                la->response->set_string("error",regBuf);
                return;
            }
            uint32_t vfatN = (invertVFATPos) ? 23 - (*vfatNptr).second : (*vfatNptr).second;

            uint32_t goodVFATs = vfatSyncCheckLocal(la, ohN);
            if( !( (goodVFATs >> vfatN ) & 0x1 ) ){
                sprintf(regBuf,"The requested VFAT is not synced; goodVFATs: %x\t requested VFAT: %i; maskOh: %x", goodVFATs, vfatN, maskOh);
                la->response->set_string("error",regBuf);
                return;
            }

            //If ch!=128 store the original channel mask settings
            //Then mask all other channels except for channel ch
            std::unordered_map<uint32_t, uint32_t> map_chanOrigMask; //key -> reg addr; val -> reg value
            if( ch != 128) map_chanOrigMask = setSingleChanMask(ohN,vfatN,ch,la);

            //Get the OH Rate Monitor Address
            sprintf(regBuf,"GEM_AMC.TRIGGER.OH%i.TRIGGER_RATE",ohN);
            uint32_t ohTrigRateAddr = getAddress(la, regBuf);

            //Store the original OH VFAT Mask, and then reset it
            sprintf(regBuf,"GEM_AMC.OH.OH%i.FPGA.TRIG.CTRL.VFAT_MASK",ohN);
            uint32_t ohVFATMaskAddr = getAddress(la, regBuf);
            uint32_t maskOhOrig = readRawAddress(ohVFATMaskAddr, la->response);   //We'll write this later
            writeRawAddress(ohVFATMaskAddr, maskOh, la->response);

            //Take the VFATs out of slow control only mode
            writeReg(la, "GEM_AMC.GEM_SYSTEM.VFAT3.SC_ONLY_MODE", 0x0);

            //Loop from dacMin to dacMax in steps of dacStep
            for(uint32_t dacVal = dacMin; dacVal <= dacMax; dacVal += dacStep){
                //writeRawAddress(scanDacAddr, dacVal);
                sprintf(regBuf,"GEM_AMC.OH.OH%i.GEB.VFAT%i.CFG_%s",ohN,vfatN,scanReg.c_str());
                writeReg(la, regBuf, dacVal);
                std::this_thread::sleep_for(std::chrono::milliseconds(waitTime));

                int idx = (dacVal-dacMin)/dacStep;
                outDataDacVal[idx] = dacVal;
                outDataTrigRate[idx] = readRawAddress(ohTrigRateAddr, la->response);
            } //End Loop from dacMin to dacMax

            //Restore the original channel masks if specific channel was requested
            if( ch != 128) applyChanMask(map_chanOrigMask, la);

            //Restore the original maskOh
            writeRawAddress(ohVFATMaskAddr, maskOhOrig, la->response);

            break;
        }//End v3 electronics behavior
        default: 
        {
            LOGGER->log_message(LogManager::ERROR, "sbitRateScan is only supported in V3 electronics");
            sprintf(regBuf,"sbitRateScan is only supported in V3 electronics");
            la->response->set_string("error",regBuf);
            break;
        }
    }
    return;
} //End sbitRateScanLocal(...)

/*! \fn void sbitRateScanParallelLocal(localArgs *la, uint32_t *outDataDacVal, uint32_t *outDataTrigRatePerVFAT, uint32_t *outDataTrigRateOverall, uint32_t ohN, uint32_t vfatmask, uint32_t ch, uint32_t dacMin, uint32_t dacMax, uint32_t dacStep, std::string scanReg)
 *  \brief Parallel SBIT rate scan. Local version of sbitRateScan
 *
 *  * Measures the SBIT rate seen by OHv3 ohN for the non-masked VFATs defined in vfatmask as a function of scanReg
 *  * Will scan from dacMin to dacMax in steps of dacStep
 *  * The x-values (e.g. scanReg values) will be stored in outDataDacVal
 *  * For each VFAT the y-valued (e.g. rate) will be stored in outDataTrigRatePerVFAT
 *  * For the overall y-value (e.g. rate) will be stored in outDataTrigRateOverall
 *  * Each measured point will take one second
 *  * The measurement is performed for all channels (ch=128) or a specific channel (0 <= ch <= 127)
 *
 *  \param la Local arguments structure
 *  \param outDataDacVal
 *  \param outDataTrigRatePerVFAT
 *  \param outDataTrigRateOverall
 *  \param ohN Optohybrid optical link number
 *  \param vfatMask VFAT mask
 *  \param ch Channel of interest
 *  \param dacMin Minimal value of scan variable
 *  \param dacMax Maximal value of scan variable
 *  \param dacStep Scan variable change step
 *  \param scanReg DAC register to scan over name
 */
void sbitRateScanParallelLocal(localArgs *la, uint32_t *outDataDacVal, uint32_t *outDataTrigRatePerVFAT, uint32_t *outDataTrigRateOverall, uint32_t ohN, uint32_t vfatmask, uint32_t ch, uint32_t dacMin, uint32_t dacMax, uint32_t dacStep, std::string scanReg)
{
    char regBuf[200];
    switch (fw_version_check("SBIT Rate Scan", la)){
        case 3:
        {
            //Check if vfats are sync'd
            uint32_t notmask = ~vfatmask & 0xFFFFFF;
            uint32_t goodVFATs = vfatSyncCheckLocal(la, ohN);
            if( (notmask & goodVFATs) != notmask){
                sprintf(regBuf,"One of the unmasked VFATs is not Synced. goodVFATs: %x\tnotmask: %x",goodVFATs,notmask);
                la->response->set_string("error",regBuf);
                return;
            }

            //If ch!=128 store the original channel mask settings
            //Then mask all other channels except for channel ch
            std::unordered_map<uint32_t, uint32_t> map_chanOrigMask[24]; //key -> reg addr; val -> reg value
            if( ch != 128){
                for(int vfat=0; vfat<24; ++vfat){
                    //Skip this vfat if it's masked
                    if ( !( (notmask >> vfat) & 0x1)) continue;
                    map_chanOrigMask[vfat] = setSingleChanMask(ohN,vfat,ch,la);
                } //End loop over all vfats
            } //End Case: Measuring Rate for 1 channel

            //Get the SBIT Rate Monitor Address
            uint32_t ohTrigRateAddr[25]; //idx 0->23 VFAT counters; idx 24 overall rate
            sprintf(regBuf,"GEM_AMC.TRIGGER.OH%i.TRIGGER_RATE",ohN);
            ohTrigRateAddr[24] = getAddress(la, regBuf);
            for(int vfat=0; vfat<24; ++vfat){
                sprintf(regBuf,"GEM_AMC.OH.OH%i.FPGA.TRIG.CNT.VFAT%i_SBITS",ohN,vfat);
                ohTrigRateAddr[vfat] = getAddress(la, regBuf);
            } //End Loop over all VFATs

            //Take the VFATs out of slow control only mode
            writeReg(la, "GEM_AMC.GEM_SYSTEM.VFAT3.SC_ONLY_MODE", 0x0);

            //Prep the SBIT counters
            writeReg(la, stdsprintf("GEM_AMC.OH.OH%i.FPGA.TRIG.CNT.SBIT_CNT_PERSIST",ohN), 0x0); //reset all counters after SBIT_CNT_TIME_MAX
            writeReg(la, stdsprintf("GEM_AMC.OH.OH%i.FPGA.TRIG.CNT.SBIT_CNT_TIME_MAX",ohN), 0x02638e98); //count for 1 second

            //Loop from dacMin to dacMax in steps of dacStep
            for(uint32_t dacVal = dacMin; dacVal <= dacMax; dacVal += dacStep){
                //Set the scan register value
                for(int vfat=0; vfat<24; ++vfat){
                    if ( !( (notmask >> vfat) & 0x1)) continue;
                    sprintf(regBuf,"GEM_AMC.OH.OH%i.GEB.VFAT%i.CFG_%s",ohN,vfat,scanReg.c_str());
                    writeReg(la, regBuf, dacVal);
                } //End Loop Over all VFATs

                //Reset the counters
                writeReg(la, stdsprintf("GEM_AMC.OH.OH%i.FPGA.TRIG.CNT.RESET",ohN), 0x1);

                //Wait just over 1 second
                std::this_thread::sleep_for(std::chrono::milliseconds(1005));

                //Read the counters
                int idx = (dacVal-dacMin)/dacStep;
                outDataDacVal[idx] = dacVal;
                outDataTrigRateOverall[idx] = readRawAddress(ohTrigRateAddr[24], la->response);
                for(int vfat=0; vfat<24; ++vfat){
                    if ( !( (notmask >> vfat) & 0x1)) continue;

                    idx = vfat*(dacMax-dacMin+1)/dacStep+(dacVal-dacMin)/dacStep;
                    outDataTrigRatePerVFAT[idx] = readRawAddress(ohTrigRateAddr[vfat], la->response);
                }
            } //End Loop from dacMin to dacMax

            //Restore the original channel masks if specific channel was requested
            if( ch != 128) {
                for(int vfat=0; vfat<24; ++vfat){
                    if ( !( (notmask >> vfat) & 0x1)) continue;
                    applyChanMask(map_chanOrigMask[vfat], la);
                }
            }
            break;
        }//End v3 electronics behavior
        default: 
        {
            LOGGER->log_message(LogManager::ERROR, "sbitRateScan is only supported in V3 electronics");
            sprintf(regBuf,"sbitRateScan is only supported in V3 electronics");
            la->response->set_string("error",regBuf);
            break;
        }
    }
return;
} //End sbitRateScanParallel(...)

/*! \fn void sbitRateScan(const RPCMsg *request, RPCMsg *response)
 *  \brief SBIT rate scan. See the local callable methods documentation for details
 *  \param request RPC response message
 *  \param response RPC response message
 */
void sbitRateScan(const RPCMsg *request, RPCMsg *response)
{
    auto env = lmdb::env::create();
    env.set_mapsize(1UL * 1024UL * 1024UL * 40UL); /* 40 MiB */
    std::string gem_path = std::getenv("GEM_PATH");
    std::string lmdb_data_file = gem_path+"/address_table.mdb";
    env.open(lmdb_data_file.c_str(), 0, 0664);
    auto rtxn = lmdb::txn::begin(env, nullptr, MDB_RDONLY);
    auto dbi = lmdb::dbi::open(rtxn, nullptr);

    uint32_t ohN = request->get_word("ohN");
    uint32_t maskOh = request->get_word("maskOh");
    bool invertVFATPos = request->get_word("invertVFATPos");
    uint32_t ch = request->get_word("ch");
    uint32_t dacMin = request->get_word("dacMin");
    uint32_t dacMax = request->get_word("dacMax");
    uint32_t dacStep = request->get_word("dacStep");
    std::string scanReg = request->get_string("scanReg");
    uint32_t waitTime = request->get_word("waitTime");
    bool isParallel = request->get_word("isParallel");

    struct localArgs la = {.rtxn = rtxn, .dbi = dbi, .response = response};
    uint32_t outDataDacVal[(dacMax-dacMin+1)/dacStep];
    uint32_t outDataTrigRate[(dacMax-dacMin+1)/dacStep];
    if(isParallel){
        uint32_t outDataTrigRatePerVFAT[24*(dacMax-dacMin+1)/dacStep];
        sbitRateScanParallelLocal(&la, outDataDacVal, outDataTrigRatePerVFAT, outDataTrigRate, ohN, maskOh, ch, dacMin, dacMax, dacStep, scanReg);

        response->set_word_array("data_trigRatePerVFAT", outDataTrigRatePerVFAT, 24*(dacMax-dacMin+1)/dacStep);
    }
    else{
        sbitRateScanLocal(&la, outDataDacVal, outDataTrigRate, ohN, maskOh, invertVFATPos, ch, dacMin, dacMax, dacStep, scanReg, waitTime);
    }

    response->set_word_array("data_dacVal", outDataDacVal, (dacMax-dacMin+1)/dacStep);
    response->set_word_array("data_trigRate", outDataTrigRate, (dacMax-dacMin+1)/dacStep);

    return;
} //End sbitRateScan(...)

/*! \fn void genChannelScan(const RPCMsg *request, RPCMsg *response)
 *  \brief Generic per channel scan. See the local callable methods documentation for details
 *  \param request RPC response message
 *  \param response RPC response message
 */
void genChannelScan(const RPCMsg *request, RPCMsg *response)
{
    auto env = lmdb::env::create();
    env.set_mapsize(1UL * 1024UL * 1024UL * 40UL); /* 40 MiB */
    std::string gem_path = std::getenv("GEM_PATH");
    std::string lmdb_data_file = gem_path+"/address_table.mdb";
    env.open(lmdb_data_file.c_str(), 0, 0664);
    auto rtxn = lmdb::txn::begin(env, nullptr, MDB_RDONLY);
    auto dbi = lmdb::dbi::open(rtxn, nullptr);

    uint32_t nevts = request->get_word("nevts");
    uint32_t ohN = request->get_word("ohN");
    uint32_t mask = request->get_word("mask");
    uint32_t dacMin = request->get_word("dacMin");
    uint32_t dacMax = request->get_word("dacMax");
    uint32_t dacStep = request->get_word("dacStep");
    bool useCalPulse = request->get_word("useCalPulse");
    bool currentPulse = request->get_word("currentPulse");
    uint32_t calScaleFactor = request->get_word("calScaleFactor");
    bool useExtTrig = request->get_word("useExtTrig");
    std::string scanReg = request->get_string("scanReg");

    bool useUltra = false;
    if (request->get_key_exists("useUltra")){
        useUltra = true;
    }

    struct localArgs la = {.rtxn = rtxn, .dbi = dbi, .response = response};
    uint32_t outData[128*24*(dacMax-dacMin+1)/dacStep];
    for(uint32_t ch = 0; ch < 128; ch++)
    {
        genScanLocal(&la, &(outData[ch*24*(dacMax-dacMin+1)/dacStep]), ohN, mask, ch, useCalPulse, currentPulse, calScaleFactor, nevts, dacMin, dacMax, dacStep, scanReg, useUltra, useExtTrig);
    }
    response->set_word_array("data",outData,24*128*(dacMax-dacMin+1)/dacStep);

    return;
}

extern "C" {
    const char *module_version_key = "calibration_routines v1.0.1";
    int module_activity_color = 4;
    void module_init(ModuleManager *modmgr) {
        if (memsvc_open(&memsvc) != 0) {
            LOGGER->log_message(LogManager::ERROR, stdsprintf("Unable to connect to memory service: %s", memsvc_get_last_error(memsvc)));
            LOGGER->log_message(LogManager::ERROR, "Unable to load module");
            return; // Do not register our functions, we depend on memsvc.
        }
        modmgr->register_method("calibration_routines", "genScan", genScan);
        modmgr->register_method("calibration_routines", "genChannelScan", genChannelScan);
        modmgr->register_method("calibration_routines", "sbitRateScan", sbitRateScan);
        modmgr->register_method("calibration_routines", "ttcGenConf", ttcGenConf);
        modmgr->register_method("calibration_routines", "ttcGenToggle", ttcGenToggle);
    }
}<|MERGE_RESOLUTION|>--- conflicted
+++ resolved
@@ -167,11 +167,7 @@
         }//End v2b electronics behavior
         default:
         {
-<<<<<<< HEAD
             LOGGER->log_message(LogManager::ERROR, "Unexpected value for system release major, do nothing");
-=======
-            LOGGER->log_message(LogManager::ERROR, "Unexpected value for system release major!");
->>>>>>> 8b9a90b9
             break;
         }
     }
@@ -298,20 +294,11 @@
                         readReg(la, contBase + ".NUMBER")
                         )
                     );
-<<<<<<< HEAD
-
-            //ttcGenToggleLocal(la, ohN, enable);
-=======
->>>>>>> 8b9a90b9
             break;
         }//End v2b electronics behavior
         default:
         {
-<<<<<<< HEAD
             LOGGER->log_message(LogManager::ERROR, "Unexpected value for system release major, do nothing");
-=======
-            LOGGER->log_message(LogManager::ERROR, "Unexpected value for system release major!");
->>>>>>> 8b9a90b9
             break;
         }
     }
@@ -618,11 +605,7 @@
         }//End v2b electronics behavior
         default:
         {
-<<<<<<< HEAD
             LOGGER->log_message(LogManager::ERROR, "Unexpected value for system release major, do nothing");
-=======
-            LOGGER->log_message(LogManager::ERROR, "Unexpected value for system release major!");
->>>>>>> 8b9a90b9
             break;
         }
     }
